--- conflicted
+++ resolved
@@ -286,21 +286,14 @@
         projectId: 1337,
       });
       new Firestore.Firestore(settings);
-<<<<<<< HEAD
-    }).to.throw(/Value for "settings.projectId" is not a valid string/);
-=======
-    }).to.throw('Argument "settings.projectId" is not a valid string.');
->>>>>>> 46577230
+    }).to.throw('Value for "settings.projectId" is not a valid string.');
+
 
     expect(() => {
       new Firestore.Firestore(DEFAULT_SETTINGS).settings({
         projectId: 1337
       } as InvalidApiUsage);
-<<<<<<< HEAD
-    }).to.throw(/Value for "settings.projectId" is not a valid string/);
-=======
-    }).to.throw('Argument "settings.projectId" is not a valid string.');
->>>>>>> 46577230
+    }).to.throw('Value for "settings.projectId" is not a valid string.');
   });
 
   it('validates timestampsInSnapshots is boolean', () => {
@@ -311,11 +304,7 @@
       new Firestore.Firestore(settings);
     })
         .to.throw(
-<<<<<<< HEAD
-            /Value for "settings.timestampsInSnapshots" is not a valid boolean/);
-=======
-            'Argument "settings.timestampsInSnapshots" is not a valid boolean.');
->>>>>>> 46577230
+            'Value for "settings.timestampsInSnapshots" is not a valid boolean.');
 
     expect(() => {
       new Firestore.Firestore(DEFAULT_SETTINGS).settings({
@@ -323,11 +312,7 @@
       } as AnyDuringMigration);
     })
         .to.throw(
-<<<<<<< HEAD
-            /Value for "settings.timestampsInSnapshots" is not a valid boolean/);
-=======
-            'Argument "settings.timestampsInSnapshots" is not a valid boolean.');
->>>>>>> 46577230
+            'Value for "settings.timestampsInSnapshots" is not a valid boolean.');
   });
 
   it('uses project id from constructor', () => {
@@ -633,31 +618,19 @@
   it('requires document path', () => {
     expect(() => firestore.doc())
         .to.throw(
-<<<<<<< HEAD
-            /Value for "documentPath" is not a valid ResourcePath. Path must be a non-empty string./);
-=======
-            'Argument "documentPath" is not a valid ResourcePath. Path must be a non-empty string.');
->>>>>>> 46577230
+            'Value for "documentPath" is not a valid ResourcePath. Path must be a non-empty string.');
   });
 
   it('doesn\'t accept empty components', () => {
     expect(() => firestore.doc('coll//doc'))
         .to.throw(
-<<<<<<< HEAD
-            /Value for "documentPath" is not a valid ResourcePath. Paths must not contain \/\/./);
-=======
-            'Argument "documentPath" is not a valid ResourcePath. Paths must not contain //.');
->>>>>>> 46577230
+            'Value for "documentPath" is not a valid ResourcePath. Paths must not contain //.');
   });
 
   it('must point to document', () => {
     expect(() => firestore.doc('collectionId'))
         .to.throw(
-<<<<<<< HEAD
-            /Value for "documentPath" must point to a document, but was "collectionId". Your path does not contain an even number of components\./);
-=======
-            'Argument "documentPath" must point to a document, but was "collectionId". Your path does not contain an even number of components.');
->>>>>>> 46577230
+            'Value for "documentPath" must point to a document, but was "collectionId". Your path does not contain an even number of components.');
   });
 
   it('exposes properties', () => {
@@ -684,22 +657,14 @@
   it('requires collection id', () => {
     expect(() => firestore.collection())
         .to.throw(
-<<<<<<< HEAD
-            /Value for "collectionPath" is not a valid ResourcePath. Path must be a non-empty string./);
-=======
-            'Argument "collectionPath" is not a valid ResourcePath. Path must be a non-empty string.');
->>>>>>> 46577230
+            'Value for "collectionPath" is not a valid ResourcePath. Path must be a non-empty string.');
   });
 
 
   it('must point to a collection', () => {
     expect(() => firestore.collection('collectionId/documentId'))
         .to.throw(
-<<<<<<< HEAD
-            /Value for "collectionPath" must point to a collection, but was "collectionId\/documentId". Your path does not contain an odd number of components\./);
-=======
-            'Argument "collectionPath" must point to a collection, but was "collectionId/documentId". Your path does not contain an odd number of components.');
->>>>>>> 46577230
+            'Value for "collectionPath" must point to a collection, but was "collectionId/documentId". Your path does not contain an odd number of components.');
   });
 
   it('exposes properties', () => {
@@ -907,7 +872,7 @@
   it('validates document references', () => {
     return createInstance().then(firestore => {
       expect(() => firestore.getAll(null as InvalidApiUsage))
-          .to.throw('Argument at index 0 is not a valid DocumentReference.');
+          .to.throw('Element at index 0 is not a valid DocumentReference.');
     });
   });
 
@@ -1012,11 +977,7 @@
         fieldMask: ['a', new FieldPath('b'), null]
       } as InvalidApiUsage))
           .to.throw(
-<<<<<<< HEAD
-              'Value for "options" is not a valid ReadOptions. Element at index 2 is not a valid FieldPath. Invalid use of type "object" as a Firestore argument.');
-=======
-              'Argument "options" is not a valid ReadOptions. Element at index 2 is not a valid FieldPath. Paths can only be specified as strings or via a FieldPath object.');
->>>>>>> 46577230
+              'Value for "options" is not a valid ReadOptions. Element at index 2 is not a valid FieldPath. Paths can only be specified as strings or via a FieldPath object.');
     });
   });
 });