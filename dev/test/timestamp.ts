--- conflicted
+++ resolved
@@ -139,32 +139,17 @@
 
   it('validates nanoseconds', () => {
     expect(() => new Firestore.Timestamp(0.1, 0))
-<<<<<<< HEAD
-        .to.throw(/Value for "seconds" is not a valid integer./);
+        .to.throw('Value for "seconds" is not a valid integer.');
 
     expect(() => new Firestore.Timestamp(0, 0.1))
-        .to.throw(/Value for "nanoseconds" is not a valid integer./);
+        .to.throw('Value for "nanoseconds" is not a valid integer.');
 
     expect(() => new Firestore.Timestamp(0, -1))
         .to.throw(
-            /Value for "nanoseconds" is not a valid integer. Value must be within \[0, 999999999] inclusive, but was: -1/);
+            'Value for "nanoseconds" is not a valid integer. Value must be within \[0, 999999999] inclusive, but was: -1');
 
     expect(() => new Firestore.Timestamp(0, 1000000000))
         .to.throw(
-            /Value for "nanoseconds" is not a valid integer. Value must be within \[0, 999999999] inclusive, but was: 1000000000/);
-=======
-        .to.throw('Argument "seconds" is not a valid integer.');
-
-    expect(() => new Firestore.Timestamp(0, 0.1))
-        .to.throw('Argument "nanoseconds" is not a valid integer.');
-
-    expect(() => new Firestore.Timestamp(0, -1))
-        .to.throw(
-            'Argument "nanoseconds" is not a valid integer. Value must be within \[0, 999999999] inclusive, but was: -1');
-
-    expect(() => new Firestore.Timestamp(0, 1000000000))
-        .to.throw(
-            'Argument "nanoseconds" is not a valid integer. Value must be within \[0, 999999999] inclusive, but was: 1000000000');
->>>>>>> 46577230
+            'Value for "nanoseconds" is not a valid integer. Value must be within \[0, 999999999] inclusive, but was: 1000000000');
   });
 });