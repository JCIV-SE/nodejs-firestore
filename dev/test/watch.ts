--- conflicted
+++ resolved
@@ -643,17 +643,10 @@
 
   it('with invalid callbacks', () => {
     expect(() => colRef.onSnapshot('foo'))
-<<<<<<< HEAD
-        .to.throw(/Value for "onNext" is not a valid function./);
+        .to.throw('Value for "onNext" is not a valid function.');
 
     expect(() => colRef.onSnapshot(() => {}, 'foo'))
-        .to.throw(/Value for "onError" is not a valid function./);
-=======
-        .to.throw('Argument "onNext" is not a valid function.');
-
-    expect(() => colRef.onSnapshot(() => {}, 'foo'))
-        .to.throw('Argument "onError" is not a valid function.');
->>>>>>> 46577230
+        .to.throw('Value for "onError" is not a valid function.');
   });
 
   it('without error callback', (done) => {
@@ -2140,17 +2133,10 @@
 
   it('with invalid callbacks', () => {
     expect(() => doc.onSnapshot('foo'))
-<<<<<<< HEAD
-        .to.throw(/Value for "onNext" is not a valid function./);
+        .to.throw('Value for "onNext" is not a valid function.');
 
     expect(() => doc.onSnapshot(() => {}, 'foo'))
-        .to.throw(/Value for "onError" is not a valid function./);
-=======
-        .to.throw('Argument "onNext" is not a valid function.');
-
-    expect(() => doc.onSnapshot(() => {}, 'foo'))
-        .to.throw('Argument "onError" is not a valid function.');
->>>>>>> 46577230
+        .to.throw('Value for "onError" is not a valid function.');
   });
 
   it('without error callback', done => {
